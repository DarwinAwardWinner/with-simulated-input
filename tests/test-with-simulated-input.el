;;; -*- lexical-binding: t -*-

<<<<<<< HEAD
(when (require 'undercover nil t)
  (undercover "with-simulated-input.el"))

=======
>>>>>>> 26fc928f
(require 'with-simulated-input)
(require 'cl-lib)
(require 'buttercup)

;; Needs to be dynamically bound
(defvar my-collection)
(defvar my-non-lexical-var)

(defun call-wsi-from-bytecomp-fun ()
  (with-simulated-input "hello SPC world RET"
    (read-string "Say hello: ")))
(byte-compile 'call-wsi-from-bytecomp-fun)

(describe "`wsi-get-unbound-key'"
  (it "should find an unbound key"
    (let ((unbound-key (wsi-get-unbound-key)))
      (expect unbound-key :to-be-truthy)
      (expect (wsi-key-bound-p unbound-key) :not :to-be-truthy)))
  (it "should report an error if it fails to find an unbound key"
    ;; Now we call it with an empty list of modifiers and keys to
    ;; search, so it definitely should not find a binding.
    (expect (wsi-get-unbound-key "" '("abc" "123"))
            :to-throw 'error)))

(describe "`with-simulated-input'"

  (describe "should work when KEYS"

    (it "is a literal string"
      (expect
       (with-simulated-input "hello RET"
         (read-string "Enter a string: "))
       :to-equal "hello"))

    (it "is a quoted list of literal strings"
      (expect
       (with-simulated-input '("hello" "RET")
         (read-string "Enter a string: "))
       :to-equal "hello"))

    (it "is a quoted list of lisp forms"
      (expect
       (with-simulated-input '((insert "hello") (exit-minibuffer))
         (read-string "Enter a string: "))
       :to-equal "hello"))

    (it "is a quoted list of strings and lisp forms"
      (expect
       (with-simulated-input '((insert "hello") "RET")
         (read-string "Enter a string: "))
       :to-equal "hello")
      (expect
       (with-simulated-input '("hello" (exit-minibuffer))
         (read-string "Enter a string: "))
       :to-equal "hello")
      (expect
       (with-simulated-input '("hello SPC" (insert "world") "RET")
         (read-string "Enter a string: "))
       :to-equal "hello world"))

    (it "is a variable containing any of the above"
      (cl-loop
       for input in
       '("hello RET"
         ("hello" "RET")
         ((insert "hello") (exit-minibuffer))
         ((insert "hello") "RET")
         ("hello" (exit-minibuffer)))
       do (expect
           (with-simulated-input input
             (read-string "Enter a string: "))
           :to-equal "hello")))

    (it "is an arbitrary expression evaluating to any of the above"
      (expect
       (with-simulated-input (list "hello" "RET")
         (read-string "Enter a string: "))
       :to-equal "hello")
      (expect
       (let ((my-input "hello"))
         (with-simulated-input (list '(insert my-input) "RET")
           (read-string "Enter a string: ")))
       :to-equal "hello")
      (expect
       (with-simulated-input (concat "hello" " " "RET")
         (read-string "Enter a string: "))
       :to-equal "hello")
      (let ((my-key-sequence "hello")
            (my-lisp-form '(insert " world")))
        (expect
         (with-simulated-input (list
                                my-key-sequence
                                my-lisp-form
                                "RET")
           (read-string "Enter a string: "))
         :to-equal "hello world")))
    (it "is evaluated at run time in a lexical environment"
      (let ((my-input "hello"))
        (expect
         (with-simulated-input `((insert ,my-input) "RET")
           (read-string "Enter a string: "))
         :to-equal "hello"))
      (let ((greeting "hello")
            (target "world"))
        (expect
         (with-simulated-input
             (list greeting "SPC"
                   (list 'insert target)
                   "RET")
           (read-string "Say hello: "))
         :to-equal "hello world"))
      (let ((my-lexical-var nil))
        (with-simulated-input '("hello"
                                (setq my-lexical-var t)
                                "RET")
          (read-string "Enter a string: "))
        (expect my-lexical-var
                :to-be-truthy)))

    (it "is evaluated at run time in a non-lexical environment"
      (let ((my-non-lexical-var nil))
        (eval
         '(with-simulated-input '("hello"
                                  (setq my-non-lexical-var t)
                                  "RET")
            (read-string "Enter a string: "))
         nil)
        (expect my-non-lexical-var
                :to-be-truthy))))

  (describe "should correctly propagate errors"

    (it "thrown directly from expressions in KEYS"
      (expect
       (with-simulated-input '("hello" (error "Throwing an error from KEYS") "RET")
         (read-string "Enter a string: "))
       :to-throw))

    (it "caused indirectly by the inputs in KEYS"
      (expect
       (with-simulated-input
           "(error SPC \"Manually SPC throwing SPC an SPC error\") RET"
         (command-execute 'eval-expression))
       :to-throw))

    (it "thrown by BODY"
      (expect
       (with-simulated-input
           "hello RET"
         (read-string "Enter a string: ")
         (error "Throwing an error after reading input"))
       :to-throw)
      (expect
       (with-simulated-input
           "hello RET"
         (error "Throwing an error before reading input")
         (read-string "Enter a string: "))
       :to-throw))

    (it "from aborting via C-g in KEYS"
      (expect
       (condition-case nil
           (with-simulated-input "C-g"
             (read-string "Enter a string: "))
         (quit 'caught-quit))
       :to-be 'caught-quit)))

  ;; TODO: Warn on no-op elements like this: any variable or
  ;; non-string literal, or any expression known to involve only pure
  ;; functions.
  (it "should ignore the return value of expressions in KEYS"
    (let ((desired-input "hello")
          (undesired-input "goodbye"))
      (expect
       (with-simulated-input '((insert desired-input) undesired-input "RET")
         (read-string "Enter a string: "))
       :to-equal desired-input)))

  (it "should throw an error if the input is incomplete"
    (expect
     (with-simulated-input "hello"      ; No RET
       (read-string "Enter a string: "))
     :to-throw))

  (it "should discard any extra input after BODY has completed"
    (expect
     (with-simulated-input
         "hello RET M-x eval-expression (error SPC \"Manually SPC throwing SPC an SPC error\") RET"
       (read-string "Enter a string: "))
     :to-equal "hello")
    (expect
     (with-simulated-input
         '("hello RET" (error "Throwing an error after BODY has completeld."))
       (read-string "Enter a string: "))
     :to-equal "hello"))

  (it "should allow multiple functions in BODY to read input"
    (expect
     (with-simulated-input "hello RET world RET"
       (list (read-string "First word: ")
             (read-string "Second word: ")))
     :to-equal '("hello" "world")))

  (describe "used with `completing-read'"

    :var (completing-read-function)

    (before-each
      (setq my-collection '("bluebird" "blueberry" "bluebell" "bluegrass" "baseball")
            completing-read-function #'completing-read-default))

    ;; Unambiguous completion
    (it "should work with unambiguous tab completion"
      (expect
       ;; First TAB completes "blue", 2nd completes "bird"
       (with-simulated-input "bl TAB bi TAB RET"
         (completing-read "Choose: " my-collection))
       :to-equal "bluebird"))

    (it "should work with ambiguous tab completion"
      (expect
       (with-simulated-input "bl TAB C-j"
         (completing-read "Choose: " my-collection))
       :to-equal "blue"))

    (it "should fail to exit with ambiguous completion and `require-match'"
      ;; Suppress messages by replacing `message' with a stub
      (spy-on 'message)
      (expect

       (with-simulated-input "bl TAB C-j"
         (completing-read "Choose: " my-collection nil t))
       :to-throw)))

<<<<<<< HEAD
  (describe "using lisp forms in KEYS argument of `with-simulated-input'"

    (it "should allow evaluating arbitrary lisp forms"
      (expect
       (with-simulated-input '("hello SPC" (insert "world") "RET")
         (read-string "Enter a string: "))
       :to-equal "hello world"))

    (it "should allow KEYS to be evaluated at run time"
      (let ((greeting "hello")
            (target "world"))
        (expect
         (with-simulated-input '((insert greeting) "SPC" (insert target) "RET")
           (read-string "Say hello: "))
         :to-equal "hello world")))

    (it "should allow a variable for KEYS"
      (let ((keys "hello RET"))
        (expect (with-simulated-input keys (read-string "Say hello: "))
                :to-equal "hello")))

    (it "should error for non-string variable KEYS"
      (let ((keys (lambda () (insert "X"))))
        (expect (with-simulated-input keys (read-string "Input: "))
                :to-throw)))

    (it "should allow lisp forms to throw errors"
      (expect

       (with-simulated-input '("hello SPC" (error "Throwing an error") "RET")
         (read-string "Enter a string: "))
       :to-throw))

    (it "should not interpret lisp forms once BODY has finished"
      (expect
       (with-simulated-input '("hello SPC world RET RET"
                               (error "Should not reach this error"))
         (read-string "Enter a string: "))
       :to-equal "hello world"))

    (it "should evaluate lisp forms in the proper lexical environment"
      (let ((my-lexical-var nil))
        (with-simulated-input '("hello"
                                (setq my-lexical-var t)
                                "RET")
          (read-string "Enter a string: "))
        (expect my-lexical-var
                :to-be-truthy)))

    (it "should work in a non-lexical environment"
      (let ((my-non-lexical-var nil))
        (eval
         '(with-simulated-input '("hello"
                                  (setq my-non-lexical-var t)
                                  "RET")
            (read-string "Enter a string: "))
         nil)
        (expect my-non-lexical-var
                :to-be-truthy)))

    (it "should allow interpolation of variables into KEYS"
      (let ((my-key-sequence "hello")
            (my-lisp-form '(insert " world")))
        (expect
         (with-simulated-input
             '(my-key-sequence
               (eval my-lisp-form)
               "RET")
           (read-string "Enter a string: "))
         :to-equal "hello world")))))
=======
  (describe "should not reproduce past issues:"
    ;; https://github.com/DarwinAwardWinner/with-simulated-input/issues/4
    (it "Issue #4: simulating input should not switch buffers"
      (let ((orig-current-buffer (current-buffer)))
        (with-temp-buffer
          (let ((temp-buffer (current-buffer)))
            (with-simulated-input "a" (read-char))
            (expect (current-buffer) :to-equal temp-buffer)
            (expect (current-buffer) :not :to-equal orig-current-buffer)))))

    (xit "Issue #6: `with-simulated-input' should work in byte-compiled code"
      (expect (call-wsi-from-bytecomp-fun)
              :not :to-throw))))
>>>>>>> 26fc928f

(defun time-equal-p (t1 t2)
  "Return non-nil if T1 and T2 represent the same time.

Note that there are multiple ways to represent a time, so
`time-equal-p' does not necessarily imply `equal'."
  (not (or (time-less-p t1 t2)
           (time-less-p t2 t1))))

(defvar canary-idle-time nil)
(defun idle-canary ()
  (setq canary-idle-time (current-idle-time)))
(defvar timers-to-cancel nil)
(defvar orig-timer--activate (symbol-function 'timer--activate))

(describe "`wsi-simulate-idle-time'"

  (before-each
    (setq canary-idle-time nil)
    (spy-on 'idle-canary :and-call-through)
    (spy-on 'timer--activate
            :and-call-fake
            (lambda (timer &rest args)
              (push timer timers-to-cancel)
              (apply orig-timer--activate timer args))))

  (after-each
    (mapc #'cancel-timer timers-to-cancel)
    (setq timers-to-cancel nil)
    (spy-calls-reset 'idle-canary))

  (it "should run idle timers"
    (run-with-idle-timer 500 nil 'idle-canary)
    (wsi-simulate-idle-time 500)
    (expect 'idle-canary :to-have-been-called))

  (it "should not run idle timers with longer times even when called multiple times"
    (run-with-idle-timer 500 nil 'set 'idle-canary)
    (wsi-simulate-idle-time 400)
    (wsi-simulate-idle-time 400)
    (wsi-simulate-idle-time 400)
    (expect 'idle-canary :not :to-have-been-called))

  (it "should run idle timers added by other idle timers"
    (run-with-idle-timer
     100 nil 'run-with-idle-timer
     200 nil 'idle-canary)
    (wsi-simulate-idle-time 500)
    (expect 'idle-canary :to-have-been-called))

  (it "should run idle timers added by other idle timers when the new timer is in the past"
    (run-with-idle-timer
     100 nil 'run-with-idle-timer
     90 nil 'run-with-idle-timer
     80 nil 'run-with-idle-timer
     70 nil 'run-with-idle-timer
     60 nil 'run-with-idle-timer
     50 nil 'idle-canary)
    (wsi-simulate-idle-time 110)
    (expect 'idle-canary :to-have-been-called))

  (it "should run all idle timers when called with SECS = nil"
    (run-with-idle-timer 1000 nil 'idle-canary)
    (wsi-simulate-idle-time 1)
    (expect 'idle-canary :not :to-have-been-called)
    (wsi-simulate-idle-time)
    (expect 'idle-canary :to-have-been-called))

  (it "should simulate the appropriate value for `(current-idle-time)'"
    (spy-on 'current-idle-time@simulate-idle-time :and-call-through)
    (run-with-idle-timer 1 nil 'idle-canary)
    (wsi-simulate-idle-time 2)
    (expect 'current-idle-time@simulate-idle-time :to-have-been-called)
    (expect canary-idle-time :to-be-truthy)
    (expect (time-equal-p canary-idle-time (seconds-to-time 1))))

  (it "should not interfere with the normal operation of `current-idle-time'"
    ;; Outside WSI, this will just return the normal value
    (expect (current-idle-time) :not :to-throw))

  (it "should actually wait the specified time when `actually-wait' is non-nil"
    (spy-on 'sleep-for :and-call-through)
    (run-with-idle-timer 0.01 nil 'idle-canary)
    (run-with-idle-timer 0.02 nil 'idle-canary)
    (run-with-idle-timer 0.03 nil 'idle-canary)
    (run-with-idle-timer 0.04 nil 'idle-canary)
    ;; These shouldn't get called
    (run-with-idle-timer 1 nil 'idle-canary)
    (run-with-idle-timer 2 nil 'idle-canary)
    (run-with-idle-timer 3 nil 'idle-canary)
    (wsi-simulate-idle-time 0.05 t)
    (expect 'idle-canary :to-have-been-called-times 4)
    (expect 'sleep-for :to-have-been-called-times 5))

  (describe "used within `with-simulated-input'"
    (it "should allow idle timers to trigger during simulated input"
      (run-with-idle-timer 500 nil 'insert "world")
      (expect
       (with-simulated-input
           '("hello SPC"
             (wsi-simulate-idle-time 501)
             "RET")
         (read-string "Enter a string: "))
       :to-equal "hello world"))))

;;; test-with-simulated-input.el ends here<|MERGE_RESOLUTION|>--- conflicted
+++ resolved
@@ -1,11 +1,5 @@
 ;;; -*- lexical-binding: t -*-
 
-<<<<<<< HEAD
-(when (require 'undercover nil t)
-  (undercover "with-simulated-input.el"))
-
-=======
->>>>>>> 26fc928f
 (require 'with-simulated-input)
 (require 'cl-lib)
 (require 'buttercup)
@@ -240,78 +234,6 @@
          (completing-read "Choose: " my-collection nil t))
        :to-throw)))
 
-<<<<<<< HEAD
-  (describe "using lisp forms in KEYS argument of `with-simulated-input'"
-
-    (it "should allow evaluating arbitrary lisp forms"
-      (expect
-       (with-simulated-input '("hello SPC" (insert "world") "RET")
-         (read-string "Enter a string: "))
-       :to-equal "hello world"))
-
-    (it "should allow KEYS to be evaluated at run time"
-      (let ((greeting "hello")
-            (target "world"))
-        (expect
-         (with-simulated-input '((insert greeting) "SPC" (insert target) "RET")
-           (read-string "Say hello: "))
-         :to-equal "hello world")))
-
-    (it "should allow a variable for KEYS"
-      (let ((keys "hello RET"))
-        (expect (with-simulated-input keys (read-string "Say hello: "))
-                :to-equal "hello")))
-
-    (it "should error for non-string variable KEYS"
-      (let ((keys (lambda () (insert "X"))))
-        (expect (with-simulated-input keys (read-string "Input: "))
-                :to-throw)))
-
-    (it "should allow lisp forms to throw errors"
-      (expect
-
-       (with-simulated-input '("hello SPC" (error "Throwing an error") "RET")
-         (read-string "Enter a string: "))
-       :to-throw))
-
-    (it "should not interpret lisp forms once BODY has finished"
-      (expect
-       (with-simulated-input '("hello SPC world RET RET"
-                               (error "Should not reach this error"))
-         (read-string "Enter a string: "))
-       :to-equal "hello world"))
-
-    (it "should evaluate lisp forms in the proper lexical environment"
-      (let ((my-lexical-var nil))
-        (with-simulated-input '("hello"
-                                (setq my-lexical-var t)
-                                "RET")
-          (read-string "Enter a string: "))
-        (expect my-lexical-var
-                :to-be-truthy)))
-
-    (it "should work in a non-lexical environment"
-      (let ((my-non-lexical-var nil))
-        (eval
-         '(with-simulated-input '("hello"
-                                  (setq my-non-lexical-var t)
-                                  "RET")
-            (read-string "Enter a string: "))
-         nil)
-        (expect my-non-lexical-var
-                :to-be-truthy)))
-
-    (it "should allow interpolation of variables into KEYS"
-      (let ((my-key-sequence "hello")
-            (my-lisp-form '(insert " world")))
-        (expect
-         (with-simulated-input
-             '(my-key-sequence
-               (eval my-lisp-form)
-               "RET")
-           (read-string "Enter a string: "))
-         :to-equal "hello world")))))
-=======
   (describe "should not reproduce past issues:"
     ;; https://github.com/DarwinAwardWinner/with-simulated-input/issues/4
     (it "Issue #4: simulating input should not switch buffers"
@@ -321,11 +243,9 @@
             (with-simulated-input "a" (read-char))
             (expect (current-buffer) :to-equal temp-buffer)
             (expect (current-buffer) :not :to-equal orig-current-buffer)))))
-
     (xit "Issue #6: `with-simulated-input' should work in byte-compiled code"
       (expect (call-wsi-from-bytecomp-fun)
               :not :to-throw))))
->>>>>>> 26fc928f
 
 (defun time-equal-p (t1 t2)
   "Return non-nil if T1 and T2 represent the same time.
